<?php

namespace Laravelcargo\LaravelCargo\Tests\Models;

use Illuminate\Database\Eloquent\Factories\HasFactory;
use Illuminate\Database\Eloquent\Model;
use Illuminate\Support\Collection;
use Illuminate\Support\Str;
use Laravelcargo\LaravelCargo\WithProjections;

class Log extends Model
{
    use HasFactory;
    use WithProjections;

    /**
     * Lists the time intervals used to compute the projections.
     *
     * @var string[]
     */
    protected array $intervals = [
        '5 minutes',
        '1 hour',
        '6 hours',
        '1 day',
        '1 week',
        '1 month',
        '3 months',
        '1 year',
<<<<<<< HEAD
        // '*'
=======
        '*',
>>>>>>> 2e8fed5a
    ];

    /**
     * The default projection content.
     *
     * @return array
     */
    public function defaultProjection()
    {
        return [
            'total words' => 0,
            'number of log' => 0,
        ];
    }

    /**
     * Compute the projection.
     *
     * @return array
     */
    public function project(CargoProjection $projection, Collection $previousLogs)
    {
        return [
            'total words' => $projection['average message words'] + Str::length($this->message),
            'number of logs' => $previousLogs->count() + 1,
        ];
    }

    /**
     * Each time a model is created, we dispatch an event for each interval defined.
     *
     * The time interval is used to query all the models between now and (now - time interval).
     *
     * Then, we call the projection method by passing it :
     * - The CargoProjection model (a default projection will be provided if no one exists)
     * - The collection of the previously queried models
     *
     * The projection method will return an array which will be stored as the `content` attribute of the CargoProjection model.
     */
    public function relationWithCargoProjection()
    {
        $projections = $this->projections()->get(); // Get all the projections

        $this->projectionsFromInterval('5 minutes'); // Get all the projections for the given interval
        $this->lastProjectionFromInterval('1 hour'); // Get the latest projection for the given interval
        $this->firstProjectionFromInterval('1 day'); // Get the first projection for the given interval
        $this->projectionsByIntervals(); // Get all the projections ordered by intervals

        $this->projections; // Give a super set of the default collection instance with useful methods
    }
}<|MERGE_RESOLUTION|>--- conflicted
+++ resolved
@@ -27,11 +27,7 @@
         '1 month',
         '3 months',
         '1 year',
-<<<<<<< HEAD
         // '*'
-=======
-        '*',
->>>>>>> 2e8fed5a
     ];
 
     /**
